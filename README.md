--- conflicted
+++ resolved
@@ -10,14 +10,9 @@
 ### Prerequisites
 
 - Docker and Docker Compose installed (if you want to run the microservice inside Docker)
-<<<<<<< HEAD
-- Python 3.12 installed on your machine (if you are not using Docker)
+- Python 3.13 installed on your machine (if you are not using Docker)
 - OIDC provider(s) to connect to for users authenticating using an SSO OIDC ID token
 - LDAP server to connect to for users authenticating using LDAP credentials
-=======
-- Python 3.13 installed on your machine (if you are not using Docker)
-- LDAP server to connect to
->>>>>>> b532429d
 - CA certificate PEM file containing all the trusted CA certificates (if LDAP certificate validation is enabled which is
   strongly recommended to be in production)
 - Private and public key pair (must be OpenSSH encoded) for encrypting and decrypting the JWTs
