--- conflicted
+++ resolved
@@ -46,22 +46,9 @@
 4. (If LDAP certificate validation is enabled) Copy the `cacert.pem` file that contains all the trusted CA certificates
    to the `ldap_server_certs` directory in the root of the project.
 
-<<<<<<< HEAD
-5. Create a `users_config.yaml` file alongside the `users_config.example.yaml` file and add all the usernames that
-   can use this system, and their roles. The usernames are the Federal IDs and each one should be stored under `users` using
+5. Create a `users_config.yaml` file alongside the `users_config.example.yaml` file and add all the usernames (Federal IDs) and emails that
+   can use this system (via LDAP authentication or SSO OIDC), and their roles. The usernames are the Federal IDs and each one should be stored under `users` using
    correct yaml notation. You can also define the various roles in the system and if they are of the highest privilege.
-=======
-5. Create a `active_user_emails.txt` file alongside the `active_user_emails.example.txt` file and add all the user
-   emails that can use this service through SSO OIDC authentication. The emails should be stored on a separate line.
-
-   ```bash
-   cp active_user_emails.example.txt active_user_emails.txt
-   ```
-
-6. Create a `active_usernames.txt` file alongside the `active_usernames.example.txt` file and add all the usernames that
-   can use this service through LDAP authentication. The usernames are the Federal IDs and each one should be stored on
-   a separate line.
->>>>>>> b5293914
 
    ```bash
    cp users_config.example.yaml users_config.yaml
@@ -75,22 +62,23 @@
 
 The easiest way to run the application with Docker for local development is using the `docker-compose.yml` file. It is
 configured to start:
--  A keycloack instance for SSO authentication that can be accessed at `localhost:9004` using `admin` as the username
-and password to access the Admin Console. To get an ID token from the keycloak instance to then use for the
-`http://localhost:8004/oidc_login/keycloak` endpoint, run:
-
-   ```bash
-   curl -X POST http://localhost:9004/realms/testrealm/protocol/openid-connect/token \
-      -H "Content-Type: application/x-www-form-urlencoded" \
-      -d "grant_type=password" \
-      -d "client_id=test-client-id" \
-      -d "scope=openid profile email" \
-      -d "username=test" \
-      -d "password=password"
-   ```
+
+- A keycloack instance for SSO authentication that can be accessed at `localhost:9004` using `admin` as the username
+  and password to access the Admin Console. To get an ID token from the keycloak instance to then use for the
+  `http://localhost:8004/oidc_login/keycloak` endpoint, run:
+
+  ```bash
+  curl -X POST http://localhost:9004/realms/testrealm/protocol/openid-connect/token \
+     -H "Content-Type: application/x-www-form-urlencoded" \
+     -d "grant_type=password" \
+     -d "client_id=test-client-id" \
+     -d "scope=openid profile email" \
+     -d "username=test" \
+     -d "password=password"
+  ```
 
 - The application in a reload mode which using the mounted `ldap_jwt_auth` directory means that FastAPI will watch for
-changes made to the code and automatically reload the application on the fly.
+  changes made to the code and automatically reload the application on the fly.
 
 1. Build and start the Docker container:
 
@@ -203,30 +191,6 @@
 
 Listed below are the environment variables supported by the application.
 
-<<<<<<< HEAD
-| Environment Variable                            | Description                                                                                                                                                         | Mandatory                         | Default Value                                             |
-| ----------------------------------------------- | ------------------------------------------------------------------------------------------------------------------------------------------------------------------- | --------------------------------- | --------------------------------------------------------- |
-| `API__TITLE`                                    | The title of the API which is added to the generated OpenAPI.                                                                                                       | No                                | `LDAP-JWT Authentication Service API`                     |
-| `API__DESCRIPTION`                              | The description of the API which is added to the generated OpenAPI.                                                                                                 | No                                | `This is the API for the LDAP-JWT Authentication Service` |
-| `API__ROOT_PATH`                                | (If using a proxy) The path prefix handled by a proxy that is not seen by the app.                                                                                  | No                                | ` `                                                       |
-| `API__ALLOWED_CORS_HEADERS`                     | The list of headers that are allowed to be included in cross-origin requests.                                                                                       | Yes                               |                                                           |
-| `API__ALLOWED_CORS_ORIGINS`                     | The list of origins (domains) that are allowed to make cross-origin requests.                                                                                       | Yes                               |                                                           |
-| `API__ALLOWED_CORS_METHODS`                     | The list of methods that are allowed to be used to make cross-origin requests.                                                                                      | Yes                               |                                                           |
-| `AUTHENTICATION__PRIVATE_KEY_PATH`              | The path to the private key to be used for encoding JWT access and refresh tokens.                                                                                  | Yes                               |                                                           |
-| `AUTHENTICATION__PUBLIC_KEY_PATH`               | The path to the public key to be used for decoding JWT access and refresh tokens signed by the corresponding private key.                                           | Yes                               |                                                           |
-| `AUTHENTICATION__JWT_ALGORITHM`                 | The algorithm to use to decode the JWT access and refresh tokens.                                                                                                   | Yes                               |                                                           |
-| `AUTHENTICATION__ACCESS_TOKEN_VALIDITY_MINUTES` | Minutes after which the JWT access token expires.                                                                                                                   | Yes                               |                                                           |
-| `AUTHENTICATION__REFRESH_TOKEN_VALIDITY_DAYS`   | Days after which the JWT refresh token expires.                                                                                                                     | Yes                               |                                                           |
-| `AUTHENTICATION__USERS_CONFIG_PATH`             | The path to the `yaml` file containing the active usernames and defining who can use this service and their roles.                                                  | Yes                               |                                                           |
-| `MAINTENANCE__MAINTENANCE_PATH`                 | The path to the `json` file containing the maintenance state.                                                                                                       | Yes                               |                                                           |
-| `MAINTENANCE__SCHEDULED_MAINTENANCE_PATH`       | The path to the `json` file containing the scheduled maintenance state.                                                                                             | Yes                               |                                                           |
-| `LDAP_SERVER__URL`                              | The URL to the LDAP server to connect to.                                                                                                                           | Yes                               |                                                           |
-| `LDAP_SERVER__REALM`                            | The realm for the LDAP server.                                                                                                                                      | Yes                               |                                                           |
-| `LDAP_SERVER__CERTIFICATE_VALIDATION`           | Whether to enforce TLS certificate validation when connecting to the LDAP server. Disabling this allows insecure connections and is not recommended for production. | Yes                               |                                                           |
-| `LDAP_SERVER__CA_CERTIFICATE_FILE_PATH`         | The path to the trusted Certificate Authority (CA) file used to verify the LDAP server’s TLS/SSL certificate.                                                       | If certificate validation enabled |                                                           |
-
-### How to add or remove user from system
-=======
 | Environment Variable                                       | Description                                                                                                                                                                                                                     | Mandatory                         | Default Value                                             |
 | ---------------------------------------------------------- | ------------------------------------------------------------------------------------------------------------------------------------------------------------------------------------------------------------------------------- | --------------------------------- | --------------------------------------------------------- |
 | `API__TITLE`                                               | The title of the API which is added to the generated OpenAPI.                                                                                                                                                                   | No                                | `LDAP-JWT Authentication Service API`                     |
@@ -240,14 +204,14 @@
 | `AUTHENTICATION__JWT_ALGORITHM`                            | The algorithm to use to decode the JWT access and refresh tokens.                                                                                                                                                               | Yes                               |                                                           |
 | `AUTHENTICATION__ACCESS_TOKEN_VALIDITY_MINUTES`            | Minutes after which the JWT access token expires.                                                                                                                                                                               | Yes                               |                                                           |
 | `AUTHENTICATION__REFRESH_TOKEN_VALIDITY_DAYS`              | Days after which the JWT refresh token expires.                                                                                                                                                                                 | Yes                               |                                                           |
-| `AUTHENTICATION__ACTIVE_USER_EMAILS_PATH`                  | The path to the `txt` file containing the active user emails for SSO OIDC authentication, defining who can use this service.                                                                                                    | Yes                               |                                                           |
-| `AUTHENTICATION__ACTIVE_USERNAMES_PATH`                    | The path to the `txt` file containing the active usernames for LDAP authentication, defining who can use this service.                                                                                                          | Yes                               |                                                           |
+| `AUTHENTICATION__USERS_CONFIG_PATH`                        | The path to the `yaml` file containing the active usernames and defining who can use this service and their roles.                                                                                                              | Yes                               |                                                           |
 | `MAINTENANCE__MAINTENANCE_PATH`                            | The path to the `json` file containing the maintenance state.                                                                                                                                                                   | Yes                               |                                                           |
 | `MAINTENANCE__SCHEDULED_MAINTENANCE_PATH`                  | The path to the `json` file containing the scheduled maintenance state.                                                                                                                                                         | Yes                               |                                                           |
 | `LDAP_SERVER__URL`                                         | The URL to the LDAP server to connect to.                                                                                                                                                                                       | Yes                               |                                                           |
 | `LDAP_SERVER__REALM`                                       | The realm for the LDAP server.                                                                                                                                                                                                  | Yes                               |                                                           |
 | `LDAP_SERVER__CERTIFICATE_VALIDATION`                      | Whether to enforce TLS certificate validation when connecting to the LDAP server. Disabling this allows insecure connections and is not recommended for production.                                                             | Yes                               |                                                           |
 | `LDAP_SERVER__CA_CERTIFICATE_FILE_PATH`                    | The path to the trusted Certificate Authority (CA) file used to verify the LDAP server’s TLS/SSL certificate.                                                                                                                   | If certificate validation enabled |                                                           |
+|  |
 | `OIDC_PROVIDERS__{provider_name}__DISPLAY_NAME`            | The display name (listed in the `GET` response of the `/oidc_providers` endpoint) for use by frontend web applications.                                                                                                         | Yes                               |                                                           |
 | `OIDC_PROVIDERS__{provider_name}__CONFIGURATION_URL`       | The URL to the well known configuration for the OIDC provider.                                                                                                                                                                  | Yes                               |                                                           |
 | `OIDC_PROVIDERS__{provider_name}__CLIENT_ID`               | The unique identifier for the registered service given by the OIDC provider.                                                                                                                                                    | Yes                               |                                                           |
@@ -275,7 +239,6 @@
 ```
 
 ### How to add or remove a user from the system (LDAP authentication)
->>>>>>> b5293914
 
 The `active_usernames.txt` file at the root of the project directory contains the Federal IDs of the users with access
 to the system through LDAP authentication. This means that you can add or remove a user from the system by adding or
