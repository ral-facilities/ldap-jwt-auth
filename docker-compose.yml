services:
  ldap-jwt-auth:
    container_name: ldap-jwt-auth
    build:
      context: .
      target: dev
    volumes:
      - ./ldap_jwt_auth:/app/ldap_jwt_auth
      - ./keys:/app/keys
      - ./ldap_server_certs/cacert.pem:/app/ldap_server_certs/cacert.pem
<<<<<<< HEAD
      - ./users_config.yaml:/app/users_config.yaml
=======
      - ./active_user_emails.txt:/app/active_user_emails.txt
      - ./active_usernames.txt:/app/active_usernames.txt
>>>>>>> b5293914
      - ./maintenance/maintenance.json:/app/maintenance/maintenance.json
      - ./maintenance/scheduled_maintenance.json:/app/maintenance/scheduled_maintenance.json
      - ./logging.ini:/app/logging.ini
    env_file:
      - path: ./.env
    ports:
      - 8004:8000
    restart: on-failure
    depends_on:
      - keycloak
    extra_hosts:
      # Want to use localhost for keycloak connection so the presigned URLs are correct but also want to avoid using
      # host networking
      - "localhost:host-gateway"

  keycloak:
    image: quay.io/keycloak/keycloak:24.0.1
    container_name: keycloak
    command: start-dev --import-realm
    volumes:
      - ./keycloak/testrealm.json:/opt/keycloak/data/import/testrealm.json
    restart: always
    ports:
      - 9004:8080
    environment:
      KEYCLOAK_ADMIN: admin
      KEYCLOAK_ADMIN_PASSWORD: admin
      KC_DB: dev-file<|MERGE_RESOLUTION|>--- conflicted
+++ resolved
@@ -8,12 +8,7 @@
       - ./ldap_jwt_auth:/app/ldap_jwt_auth
       - ./keys:/app/keys
       - ./ldap_server_certs/cacert.pem:/app/ldap_server_certs/cacert.pem
-<<<<<<< HEAD
       - ./users_config.yaml:/app/users_config.yaml
-=======
-      - ./active_user_emails.txt:/app/active_user_emails.txt
-      - ./active_usernames.txt:/app/active_usernames.txt
->>>>>>> b5293914
       - ./maintenance/maintenance.json:/app/maintenance/maintenance.json
       - ./maintenance/scheduled_maintenance.json:/app/maintenance/scheduled_maintenance.json
       - ./logging.ini:/app/logging.ini
