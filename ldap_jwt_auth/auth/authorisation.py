"""
Module for providing a class for managing user authorisation.
"""

import yaml

from ldap_jwt_auth.core.config import config
from ldap_jwt_auth.core.exceptions import InvalidUserConfigFileError, UserConfigFileNotFoundError


class Authorisation:
    """Class for managing authorisation against user_config.yaml."""

    def __init__(self) -> None:
        """Initialize the `Authorisation` class and load the user_config file."""

        try:
            with open(config.authentication.users_config_path, "r", encoding="utf-8") as file:
                user_config = yaml.safe_load(file)
                self.roles = user_config.get("roles", {})
                self.users = user_config.get("users", {})

                if self.users == {} or self.roles == {}:
                    raise InvalidUserConfigFileError("Cannot parse user configuration file. Missing users or roles.")

        except FileNotFoundError as exc:
            raise UserConfigFileNotFoundError(
                f"Cannot find file containing users configuration with path: {config.authentication.users_config_path}"
            ) from exc
        except yaml.YAMLError as exc:
            raise InvalidUserConfigFileError(
                f"Cannot load user configuration file with path: {config.authentication.users_config_path}"
            ) from exc

    def is_active_user(self, identifier: str) -> bool:
        """
        Check if the provided username or email is a part of the active users username or email.

        :param identifier: The username or email to check.
        :return: `True` if the user is active, `False` otherwise.
        """
        return self._find_user(identifier) is not None

    def get_user_role(self, identifier: str) -> str:
        """
        Get the provided user's role.

        :param identifier: The username or email to fetch for.
        :return: `str` which is the defined role of the user, 'default' if no role.
        """

        user = self._find_user(identifier)
        return user.get("role", "default") if user else "default"

    def is_user_scigateway_admin(self, role: str) -> bool:
        """
<<<<<<< HEAD
        Check if the given user's role is a role with the highest privilege level defined in the configuration.

        :param role: The role for the given user.
        :return: `True` if the user has a role which matches the role(s) with the highest privilege, `False` otherwise.
=======
        Check if the given user's role is a role which has been configured to also be an admin in scigateway.
        A scigateway admin, whilst also inheriting the privileges of an admin, has other privileges specifc to
        scigateway. The `userIsAdmin` field refers explicitly to a scigateway admin, it has no bearing in IMS.

        :param role: The role for the given user
        :return: `True` if the role's configuration has `userIsAdmin` set to `True`, otherwise `False`
>>>>>>> ac8a2df6
        """

        # protects against role with no dictionary defined
        role_config = self.roles.get(role, None)
        return role_config is not None and role_config.get("userIsAdmin", False) is True

    def _find_user(self, identifier: str) -> dict | None:
        """
        Find a user by username or email.

        :param identifier: The username or email to check.
        :return: The user as a dict if found, otherwise None.
        """
        for user in self.users:
            if user.get("username") == identifier or user.get("email") == identifier:
                return user
        return None<|MERGE_RESOLUTION|>--- conflicted
+++ resolved
@@ -54,19 +54,12 @@
 
     def is_user_scigateway_admin(self, role: str) -> bool:
         """
-<<<<<<< HEAD
-        Check if the given user's role is a role with the highest privilege level defined in the configuration.
-
-        :param role: The role for the given user.
-        :return: `True` if the user has a role which matches the role(s) with the highest privilege, `False` otherwise.
-=======
         Check if the given user's role is a role which has been configured to also be an admin in scigateway.
         A scigateway admin, whilst also inheriting the privileges of an admin, has other privileges specifc to
         scigateway. The `userIsAdmin` field refers explicitly to a scigateway admin, it has no bearing in IMS.
 
-        :param role: The role for the given user
-        :return: `True` if the role's configuration has `userIsAdmin` set to `True`, otherwise `False`
->>>>>>> ac8a2df6
+        :param role: The role for the given user.
+        :return: `True` if the role's configuration has `userIsAdmin` set to `True`, otherwise `False`.
         """
 
         # protects against role with no dictionary defined
