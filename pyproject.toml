[project]
name = "ldap-jwt-auth"
description = "Python microservice providing user authentication against LDAP server and returning a JSON Web Token"
readme = "README.md"
requires-python = ">=3.10"
version = "0.0.1"

dependencies = [
    "cryptography==41.0.7",
    "fastapi[all]==0.105.0",
<<<<<<< HEAD
    "PyJWT==2.8.0",
    "python-ldap==3.4.4",
    "uvicorn==0.23.2"
=======
    "uvicorn==0.25.0"
>>>>>>> 0fd24d7b
]

[project.urls]
"Repository" = "https://github.com/ral-facilities/ldap-jwt-auth"

[project.optional-dependencies]
code-analysis = [
    "pylint==3.0.3"
]

formatting = [
    "black==23.12.1"
]

dev = [
    "ldap-jwt-auth[code-analysis]",
    "ldap-jwt-auth[formatting]"
]

[tool.setuptools]
packages = ["ldap_jwt_auth"]<|MERGE_RESOLUTION|>--- conflicted
+++ resolved
@@ -8,13 +8,9 @@
 dependencies = [
     "cryptography==41.0.7",
     "fastapi[all]==0.105.0",
-<<<<<<< HEAD
     "PyJWT==2.8.0",
     "python-ldap==3.4.4",
-    "uvicorn==0.23.2"
-=======
     "uvicorn==0.25.0"
->>>>>>> 0fd24d7b
 ]
 
 [project.urls]
