--- conflicted
+++ resolved
@@ -6,19 +6,11 @@
 version = "1.0.2"
 
 dependencies = [
-<<<<<<< HEAD
     "cryptography",
     "fastapi[all]",
     "PyJWT",
     "python-ldap",
     "uvicorn"
-=======
-    "cryptography==43.0.3",
-    "fastapi[all]==0.115.5",
-    "PyJWT==2.10.0",
-    "python-ldap==3.4.4",
-    "uvicorn==0.32.1"
->>>>>>> 1822f388
 ]
 
 [project.urls]
