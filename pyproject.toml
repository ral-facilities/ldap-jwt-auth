[project]
name = "ldap-jwt-auth"
description = "Python microservice providing user authentication against LDAP server and returning a JSON Web Token."
readme = "README.md"
requires-python = ">=3.12"
version = "1.0.0"

dependencies = [
    "cryptography==43.0.3",
    "fastapi[all]==0.115.3",
    "PyJWT==2.9.0",
    "python-ldap==3.4.4",
    "uvicorn==0.32.0"
]

[project.urls]
"Repository" = "https://github.com/ral-facilities/ldap-jwt-auth"

[project.optional-dependencies]
code-analysis = [
<<<<<<< HEAD
    "black==24.8.0",
    "pylint==3.2.7",
    "ldap-jwt-auth[test]"
]

=======
    "pylint==3.3.1",
    "ldap-jwt-auth[test]"
]

formatting = [
    "black==24.10.0"
]

>>>>>>> 82ed813f
test = [
    "pytest==8.3.3",
    "pytest-cov==5.0.0",
    "pytest-env==1.1.5"
]

dev = [
    "ldap-jwt-auth[code-analysis]",
    "ldap-jwt-auth[test]"
]

[tool.setuptools]
packages = ["ldap_jwt_auth"]<|MERGE_RESOLUTION|>--- conflicted
+++ resolved
@@ -18,22 +18,11 @@
 
 [project.optional-dependencies]
 code-analysis = [
-<<<<<<< HEAD
-    "black==24.8.0",
+    "black==24.10.0",
     "pylint==3.2.7",
     "ldap-jwt-auth[test]"
 ]
 
-=======
-    "pylint==3.3.1",
-    "ldap-jwt-auth[test]"
-]
-
-formatting = [
-    "black==24.10.0"
-]
-
->>>>>>> 82ed813f
 test = [
     "pytest==8.3.3",
     "pytest-cov==5.0.0",
