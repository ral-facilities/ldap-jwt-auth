"""
Unit tests for the `Authorisation` class.
"""

from unittest.mock import patch
import pytest
import yaml

from ldap_jwt_auth.auth.authorisation import Authorisation
from ldap_jwt_auth.core.config import config
from ldap_jwt_auth.core.exceptions import InvalidUserConfigFileError, UserConfigFileNotFoundError


<<<<<<< HEAD
class TestAuthorisation:
    """Tests for the `Authorisation` class."""

    def test_is_active_user(self):
        """
        Test `is_active_user` returns `True` when active username is passed to it.
        """
        authorisation = Authorisation()
        is_active_user = authorisation.is_active_user("username")

        assert is_active_user is True

    def test_is_active_user_with_not_active_username(self):
        """
        Test `is_active_user` returns `False` when username that is not active is passed to it.
        """
        authorisation = Authorisation()
        is_active_user = authorisation.is_active_user("username_not_active")

        assert is_active_user is False

    @patch("builtins.open")
    def test_user_config_file_not_found(self, file_open_mock):
        """
        Test when file containing active users cannot be found.
        """
        file_open_mock.side_effect = FileNotFoundError()

        with pytest.raises(UserConfigFileNotFoundError) as exc:
            Authorisation()
        assert (
            str(exc.value)
            == f"Cannot find file containing users configuration with path: {config.authentication.users_config_path}"
        )

    @patch("yaml.safe_load")
    def test_invalid_user_config_file_error(self, yaml_load_mock):
        """
        Test when the user config file is present but contains invalid YAML.
        """
        yaml_load_mock.side_effect = yaml.YAMLError("Invalid YAML")

        with pytest.raises(InvalidUserConfigFileError) as exc:
            Authorisation()
        assert (
            str(exc.value)
            == f"Cannot load user configuration file with path: {config.authentication.users_config_path}"
        )

    @patch("yaml.safe_load")
    def test_invalid_user_config_file_missing_users(self, yaml_load_mock):
        """
        Test InvalidUserConfigFileError is raised if users is an empty dict.
        """

        yaml_load_mock.return_value = {"roles": {"admin": {"userIsAdmin": True}}, "users": {}}
        with pytest.raises(InvalidUserConfigFileError) as exc:
            Authorisation()
        assert str(exc.value) == "Cannot parse user configuration file. Missing users or roles."

    @patch("yaml.safe_load")
    def test_invalid_user_config_file_missing_roles(self, yaml_load_mock):
        """
        Test InvalidUserConfigFileError is raised if roles is an empty dict.
        """

        yaml_load_mock.return_value = {"roles": {}, "users": [{"username": "user1"}]}
        with pytest.raises(InvalidUserConfigFileError) as exc:
            Authorisation()
        assert str(exc.value) == "Cannot parse user configuration file. Missing users or roles."

    def test_get_user_role(self):
        """
        Test `get_user_role` returns the correct role for a given username.
        """
        authorisation = Authorisation()
        user_role = authorisation.get_user_role("username")

        assert user_role == "admin"

    def test_is_user_admin(self):
        """
        Test `is_user_admin` for role which is a highest privilege role
        """
        authorisation = Authorisation()
        is_user_admin = authorisation.is_user_admin("admin")

        assert is_user_admin is True

    def test_is_user_admin_non_existent_role(self):
        """
        Test `is_user_admin` for role which does not exist in the config
        """
        authorisation = Authorisation()
        is_user_admin = authorisation.is_user_admin("invalid")

        assert is_user_admin is False
=======
def test_is_active_user():
    """
    Test `is_active_user` returns `True` when active username is passed to it.
    """
    authorisation = Authorisation()
    is_active_user = authorisation.is_active_user("username")

    assert is_active_user is True


def test_is_active_user_with_not_active_username():
    """
    Test `is_active_user` returns `False` when username that is not active is passed to it.
    """
    authorisation = Authorisation()
    is_active_user = authorisation.is_active_user("username_not_active")

    assert is_active_user is False


@patch("builtins.open")
def test_user_config_file_not_found(file_open_mock):
    """
    Test when file containing active users cannot be found.
    """
    file_open_mock.side_effect = FileNotFoundError()

    with pytest.raises(UserConfigFileNotFoundError) as exc:
        Authorisation()
    assert (
        str(exc.value)
        == f"Cannot find file containing users configuration with path: {config.authentication.users_config_path}"
    )


@patch("yaml.safe_load")
def test_invalid_user_config_file_error(yaml_load_mock):
    """
    Test when the user config file is present but contains invalid YAML.
    """
    yaml_load_mock.side_effect = yaml.YAMLError("Invalid YAML")

    with pytest.raises(InvalidUserConfigFileError) as exc:
        Authorisation()
    assert str(exc.value) == f"Cannot load user configuration file with path: {config.authentication.users_config_path}"


@patch("yaml.safe_load")
def test_invalid_user_config_file_missing_users(yaml_load_mock):
    """
    Test InvalidUserConfigFileError is raised if users is an empty dict.
    """

    yaml_load_mock.return_value = {"roles": {"admin": {"userIsAdmin": True}}, "users": {}}
    with pytest.raises(InvalidUserConfigFileError) as exc:
        Authorisation()
    assert str(exc.value) == "Cannot parse user configuration file. Missing users or roles."


@patch("yaml.safe_load")
def test_invalid_user_config_file_missing_roles(yaml_load_mock):
    """
    Test InvalidUserConfigFileError is raised if roles is an empty dict.
    """

    yaml_load_mock.return_value = {"roles": {}, "users": [{"username": "user1"}]}
    with pytest.raises(InvalidUserConfigFileError) as exc:
        Authorisation()
    assert str(exc.value) == "Cannot parse user configuration file. Missing users or roles."


def test_get_user_role():
    """
    Test `get_user_role` returns the correct role for a given username.
    """
    authorisation = Authorisation()
    user_role = authorisation.get_user_role("username")

    assert user_role == "admin"


def test_is_user_scigateway_admin():
    """
    Test `test_is_user_scigateway_admin` for role which has `userIsAdmin` set to true
    """
    authorisation = Authorisation()
    is_user_admin = authorisation.is_user_scigateway_admin("scigateway-admin")

    assert is_user_admin is True


def test_is_user_admin_non_existent_role():
    """
    Test `is_user_admin` for role which does not exist in the config
    """
    authorisation = Authorisation()
    is_user_admin = authorisation.is_user_scigateway_admin("invalid")

    assert is_user_admin is False
>>>>>>> ac8a2df6
<|MERGE_RESOLUTION|>--- conflicted
+++ resolved
@@ -11,7 +11,6 @@
 from ldap_jwt_auth.core.exceptions import InvalidUserConfigFileError, UserConfigFileNotFoundError
 
 
-<<<<<<< HEAD
 class TestAuthorisation:
     """Tests for the `Authorisation` class."""
 
@@ -92,121 +91,20 @@
 
         assert user_role == "admin"
 
-    def test_is_user_admin(self):
+    def test_is_user_scigateway_admin(self):
         """
-        Test `is_user_admin` for role which is a highest privilege role
+        Test `is_user_scigateway_admin` for role which has `userIsAdmin` set to true
         """
         authorisation = Authorisation()
-        is_user_admin = authorisation.is_user_admin("admin")
+        is_user_scigateway_admin = authorisation.is_user_scigateway_admin("scigateway-admin")
 
-        assert is_user_admin is True
+        assert is_user_scigateway_admin is True
 
-    def test_is_user_admin_non_existent_role(self):
+    def test_is_user_scigateway_admin_non_existent_role(self):
         """
-        Test `is_user_admin` for role which does not exist in the config
+        Test `is_user_scigateway_admin` for role which does not exist in the config
         """
         authorisation = Authorisation()
-        is_user_admin = authorisation.is_user_admin("invalid")
+        is_user_scigateway_admin = authorisation.is_user_scigateway_admin("invalid")
 
-        assert is_user_admin is False
-=======
-def test_is_active_user():
-    """
-    Test `is_active_user` returns `True` when active username is passed to it.
-    """
-    authorisation = Authorisation()
-    is_active_user = authorisation.is_active_user("username")
-
-    assert is_active_user is True
-
-
-def test_is_active_user_with_not_active_username():
-    """
-    Test `is_active_user` returns `False` when username that is not active is passed to it.
-    """
-    authorisation = Authorisation()
-    is_active_user = authorisation.is_active_user("username_not_active")
-
-    assert is_active_user is False
-
-
-@patch("builtins.open")
-def test_user_config_file_not_found(file_open_mock):
-    """
-    Test when file containing active users cannot be found.
-    """
-    file_open_mock.side_effect = FileNotFoundError()
-
-    with pytest.raises(UserConfigFileNotFoundError) as exc:
-        Authorisation()
-    assert (
-        str(exc.value)
-        == f"Cannot find file containing users configuration with path: {config.authentication.users_config_path}"
-    )
-
-
-@patch("yaml.safe_load")
-def test_invalid_user_config_file_error(yaml_load_mock):
-    """
-    Test when the user config file is present but contains invalid YAML.
-    """
-    yaml_load_mock.side_effect = yaml.YAMLError("Invalid YAML")
-
-    with pytest.raises(InvalidUserConfigFileError) as exc:
-        Authorisation()
-    assert str(exc.value) == f"Cannot load user configuration file with path: {config.authentication.users_config_path}"
-
-
-@patch("yaml.safe_load")
-def test_invalid_user_config_file_missing_users(yaml_load_mock):
-    """
-    Test InvalidUserConfigFileError is raised if users is an empty dict.
-    """
-
-    yaml_load_mock.return_value = {"roles": {"admin": {"userIsAdmin": True}}, "users": {}}
-    with pytest.raises(InvalidUserConfigFileError) as exc:
-        Authorisation()
-    assert str(exc.value) == "Cannot parse user configuration file. Missing users or roles."
-
-
-@patch("yaml.safe_load")
-def test_invalid_user_config_file_missing_roles(yaml_load_mock):
-    """
-    Test InvalidUserConfigFileError is raised if roles is an empty dict.
-    """
-
-    yaml_load_mock.return_value = {"roles": {}, "users": [{"username": "user1"}]}
-    with pytest.raises(InvalidUserConfigFileError) as exc:
-        Authorisation()
-    assert str(exc.value) == "Cannot parse user configuration file. Missing users or roles."
-
-
-def test_get_user_role():
-    """
-    Test `get_user_role` returns the correct role for a given username.
-    """
-    authorisation = Authorisation()
-    user_role = authorisation.get_user_role("username")
-
-    assert user_role == "admin"
-
-
-def test_is_user_scigateway_admin():
-    """
-    Test `test_is_user_scigateway_admin` for role which has `userIsAdmin` set to true
-    """
-    authorisation = Authorisation()
-    is_user_admin = authorisation.is_user_scigateway_admin("scigateway-admin")
-
-    assert is_user_admin is True
-
-
-def test_is_user_admin_non_existent_role():
-    """
-    Test `is_user_admin` for role which does not exist in the config
-    """
-    authorisation = Authorisation()
-    is_user_admin = authorisation.is_user_scigateway_admin("invalid")
-
-    assert is_user_admin is False
->>>>>>> ac8a2df6
+        assert is_user_scigateway_admin is False